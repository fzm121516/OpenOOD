--- conflicted
+++ resolved
@@ -2,24 +2,17 @@
 
 from .arpl_evaluator import ARPLEvaluator
 from .base_evaluator import BaseEvaluator
-<<<<<<< HEAD
 from .conf_esti_evaluator import Conf_Esti_Evaluator
-=======
-from .conf_esti import Conf_Esti_Evaluator
 from .cutpaste_evaluator import CutPasteEvaluator
->>>>>>> b572b5ff
 from .draem_evaluator import DRAEMEvaluator
 from .dsvdd_evaluator import DCAEEvaluator, DSVDDEvaluator
 from .fsood_evaluator import FSOODEvaluator
 from .kdad_evaluator import KdadDetectionEvaluator
 from .ood_evaluator import OODEvaluator
-<<<<<<< HEAD
-from .vos_evaluator import VOSEvaluator
-=======
 from .opengan_evaluator import OpenGanEvaluator
 from .openmax_evaluator import OpenMaxEvaluator
 from .patchcore_evaluator import PatchCoreEvaluator
->>>>>>> b572b5ff
+from .vos_evaluator import VOSEvaluator
 
 
 def get_evaluator(config: Config):
@@ -36,10 +29,7 @@
         'dcae': DCAEEvaluator,
         'dsvdd': DSVDDEvaluator,
         'arpl': ARPLEvaluator,
-<<<<<<< HEAD
-        'vos': VOSEvaluator
-=======
-        'cutpaste': CutPasteEvaluator,
->>>>>>> b572b5ff
+        'vos': VOSEvaluator,
+        'cutpaste': CutPasteEvaluator
     }
     return evaluators[config.evaluator.name](config)