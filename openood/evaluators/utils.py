from openood.utils import Config

from .arpl_evaluator import ARPLEvaluator
from .base_evaluator import BaseEvaluator
from .conf_esti import Conf_Esti_Evaluator
<<<<<<< HEAD
from .cutpaste_evaluator import CutPasteEvaluator
=======
>>>>>>> f57c1cf5
from .draem_evaluator import DRAEMEvaluator
from .dsvdd_evaluator import DCAEEvaluator, DSVDDEvaluator
from .fsood_evaluator import FSOODEvaluator
from .kdad_evaluator import KdadDetectionEvaluator
from .ood_evaluator import OODEvaluator
from .opengan_evaluator import OpenGanEvaluator
<<<<<<< HEAD
=======
from .openmax_evaluator import OpenMaxEvaluator
from .patchcore_evaluator import PatchCoreEvaluator
>>>>>>> f57c1cf5


def get_evaluator(config: Config):
    evaluators = {
        'base': BaseEvaluator,
        'ood': OODEvaluator,
        'fsood': FSOODEvaluator,
        'DRAEM': DRAEMEvaluator,
<<<<<<< HEAD
        'kdad': KdadDetectionEvaluator,
        'conf_esti': Conf_Esti_Evaluator,
        'openGan': OpenGanEvaluator,
        'kdad': KdadDetectionEvaluator,
        'dcae': DCAEEvaluator,
        'dsvdd': DSVDDEvaluator,
        'arpl': ARPLEvaluator,
        'cutpaste': CutPasteEvaluator,
=======
        'openmax': OpenMaxEvaluator,
        'openGan': OpenGanEvaluator,
        'kdad': KdadDetectionEvaluator,
        'conf_esti': Conf_Esti_Evaluator,
        'patch': PatchCoreEvaluator,
        'dcae': DCAEEvaluator,
        'dsvdd': DSVDDEvaluator,
        'arpl': ARPLEvaluator,
>>>>>>> f57c1cf5
    }
    return evaluators[config.evaluator.name](config)<|MERGE_RESOLUTION|>--- conflicted
+++ resolved
@@ -3,21 +3,15 @@
 from .arpl_evaluator import ARPLEvaluator
 from .base_evaluator import BaseEvaluator
 from .conf_esti import Conf_Esti_Evaluator
-<<<<<<< HEAD
 from .cutpaste_evaluator import CutPasteEvaluator
-=======
->>>>>>> f57c1cf5
 from .draem_evaluator import DRAEMEvaluator
 from .dsvdd_evaluator import DCAEEvaluator, DSVDDEvaluator
 from .fsood_evaluator import FSOODEvaluator
 from .kdad_evaluator import KdadDetectionEvaluator
 from .ood_evaluator import OODEvaluator
 from .opengan_evaluator import OpenGanEvaluator
-<<<<<<< HEAD
-=======
 from .openmax_evaluator import OpenMaxEvaluator
 from .patchcore_evaluator import PatchCoreEvaluator
->>>>>>> f57c1cf5
 
 
 def get_evaluator(config: Config):
@@ -26,16 +20,6 @@
         'ood': OODEvaluator,
         'fsood': FSOODEvaluator,
         'DRAEM': DRAEMEvaluator,
-<<<<<<< HEAD
-        'kdad': KdadDetectionEvaluator,
-        'conf_esti': Conf_Esti_Evaluator,
-        'openGan': OpenGanEvaluator,
-        'kdad': KdadDetectionEvaluator,
-        'dcae': DCAEEvaluator,
-        'dsvdd': DSVDDEvaluator,
-        'arpl': ARPLEvaluator,
-        'cutpaste': CutPasteEvaluator,
-=======
         'openmax': OpenMaxEvaluator,
         'openGan': OpenGanEvaluator,
         'kdad': KdadDetectionEvaluator,
@@ -44,6 +28,6 @@
         'dcae': DCAEEvaluator,
         'dsvdd': DSVDDEvaluator,
         'arpl': ARPLEvaluator,
->>>>>>> f57c1cf5
+        'cutpaste': CutPasteEvaluator,
     }
     return evaluators[config.evaluator.name](config)