--- conflicted
+++ resolved
@@ -4,11 +4,8 @@
 
 from .densenet import DenseNet3
 from .draem_networks import DiscriminativeSubNetwork, ReconstructiveSubNetwork
-<<<<<<< HEAD
 from .godinnet import GodinNet
-=======
 from .dsvdd_net import build_network, get_Autoencoder
->>>>>>> 3b2ebaa8
 from .lenet import LeNet
 from .opengan import Discriminator, Generator
 from .reactnet import ReactNet
