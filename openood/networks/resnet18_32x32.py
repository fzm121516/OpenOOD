import torch.nn as nn
import torch.nn.functional as F


class BasicBlock(nn.Module):
    expansion = 1

    def __init__(self, in_planes, planes, stride=1):
        super(BasicBlock, self).__init__()
        self.conv1 = nn.Conv2d(in_planes,
                               planes,
                               kernel_size=3,
                               stride=stride,
                               padding=1,
                               bias=False)
        self.bn1 = nn.BatchNorm2d(planes)
        self.conv2 = nn.Conv2d(planes,
                               planes,
                               kernel_size=3,
                               stride=1,
                               padding=1,
                               bias=False)
        self.bn2 = nn.BatchNorm2d(planes)

        self.shortcut = nn.Sequential()
        if stride != 1 or in_planes != self.expansion * planes:
            self.shortcut = nn.Sequential(
                nn.Conv2d(in_planes,
                          self.expansion * planes,
                          kernel_size=1,
                          stride=stride,
                          bias=False), nn.BatchNorm2d(self.expansion * planes))

    def forward(self, x):
        out = F.relu(self.bn1(self.conv1(x)))
        out = self.bn2(self.conv2(out))
        out += self.shortcut(x)
        out = F.relu(out)
        return out


class Bottleneck(nn.Module):
    expansion = 4

    def __init__(self, in_planes, planes, stride=1):
        super(Bottleneck, self).__init__()
        self.conv1 = nn.Conv2d(in_planes, planes, kernel_size=1, bias=False)
        self.bn1 = nn.BatchNorm2d(planes)
        self.conv2 = nn.Conv2d(planes,
                               planes,
                               kernel_size=3,
                               stride=stride,
                               padding=1,
                               bias=False)
        self.bn2 = nn.BatchNorm2d(planes)
        self.conv3 = nn.Conv2d(planes,
                               self.expansion * planes,
                               kernel_size=1,
                               bias=False)
        self.bn3 = nn.BatchNorm2d(self.expansion * planes)

        self.shortcut = nn.Sequential()
        if stride != 1 or in_planes != self.expansion * planes:
            self.shortcut = nn.Sequential(
                nn.Conv2d(in_planes,
                          self.expansion * planes,
                          kernel_size=1,
                          stride=stride,
                          bias=False), nn.BatchNorm2d(self.expansion * planes))

    def forward(self, x):
        out = F.relu(self.bn1(self.conv1(x)))
        out = F.relu(self.bn2(self.conv2(out)))
        out = self.bn3(self.conv3(out))
        out += self.shortcut(x)
        out = F.relu(out)
        return out


class ResNet18_32x32(nn.Module):
    def __init__(self, block=BasicBlock, num_blocks=None, num_classes=10, image_size=32):
        super(ResNet18_32x32, self).__init__()
        if num_blocks is None:
            num_blocks = [2, 2, 2, 2]
        self.in_planes = 64
<<<<<<< HEAD
=======
        if image_size != 32 and image_size**2 % 32**2 == 0:
            logits_expansion = int(image_size**2 / 32**2)
        else:
            logits_expansion = False

>>>>>>> 3b2ebaa8
        self.conv1 = nn.Conv2d(3,
                               64,
                               kernel_size=3,
                               stride=1,
                               padding=1,
                               bias=False)
        self.bn1 = nn.BatchNorm2d(64)
        self.layer1 = self._make_layer(block, 64, num_blocks[0], stride=1)
        self.layer2 = self._make_layer(block, 128, num_blocks[1], stride=2)
        self.layer3 = self._make_layer(block, 256, num_blocks[2], stride=2)
        self.layer4 = self._make_layer(block, 512, num_blocks[3], stride=2)
        self.avgpool = nn.AvgPool2d(4)
        self.fc = nn.Linear(512 * block.expansion, num_classes)
        self.feature_size = 512 * block.expansion

    def _make_layer(self, block, planes, num_blocks, stride):
        strides = [stride] + [1] * (num_blocks - 1)
        layers = []
        for stride in strides:
            layers.append(block(self.in_planes, planes, stride))
            self.in_planes = planes * block.expansion
        return nn.Sequential(*layers)

    def forward(self, x, return_feature=False, return_feature_list=False):
        feature1 = F.relu(self.bn1(self.conv1(x)))
        feature2 = self.layer1(feature1)
        feature3 = self.layer2(feature2)
        feature4 = self.layer3(feature3)
        feature5 = self.layer4(feature4)
        feature5 = self.avgpool(feature5)
        feature = feature5.view(feature5.size(0), -1)
        logits_cls = self.fc(feature)
        feature_list = [feature1, feature2, feature3, feature4, feature5]
        if return_feature:
            return logits_cls, feature
        elif return_feature_list:
            return logits_cls, feature_list
        else:
            return logits_cls

    def forward_threshold(self, x, threshold):
        feature1 = F.relu(self.bn1(self.conv1(x)))
        feature2 = self.layer1(feature1)
        feature3 = self.layer2(feature2)
        feature4 = self.layer3(feature3)
        feature5 = self.layer4(feature4)
        feature5 = self.avgpool(feature5)
        feature = feature5.clip(max=threshold)
        feature = feature.view(feature.size(0), -1)
        logits_cls = self.fc(feature)

        return logits_cls<|MERGE_RESOLUTION|>--- conflicted
+++ resolved
@@ -83,14 +83,12 @@
         if num_blocks is None:
             num_blocks = [2, 2, 2, 2]
         self.in_planes = 64
-<<<<<<< HEAD
-=======
+        
         if image_size != 32 and image_size**2 % 32**2 == 0:
             logits_expansion = int(image_size**2 / 32**2)
         else:
             logits_expansion = False
-
->>>>>>> 3b2ebaa8
+        
         self.conv1 = nn.Conv2d(3,
                                64,
                                kernel_size=3,
