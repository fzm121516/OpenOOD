from torch.utils.data import DataLoader

from openood.utils import Config

from .arpl_gan_trainer import ARPLGANTrainer
from .arpl_trainer import ARPLTrainer
from .base_trainer import BaseTrainer
from .conf_esti_trainer import Conf_Esti_Trainer
from .cutpaste_trainer import CutPasteTrainer
from .draem_trainer import DRAEMTrainer
from .dsvdd_trainer import AETrainer, DSVDDTrainer
from .godin_trainer import GodinTrainer
from .kdad_trainer import KdadTrainer
from .mixup_trainer import MixupTrainer
from .opengan_trainer import OpenGanTrainer
from .openmax_trainer import OpenMaxTrainer
from .sae_trainer import SAETrainer
<<<<<<< HEAD
from .vos_trainer import VOSTrainer
=======
from .cutmix_trainer import CutMixTrainer   
>>>>>>> b572b5ff


def get_trainer(
    net,
    train_loader: DataLoader,
    config: Config,
):
    trainers = {
        'base': BaseTrainer,
        'mixup': MixupTrainer,
        'sae': SAETrainer,
        'DRAEM': DRAEMTrainer,
        'OpenMax': OpenMaxTrainer,
        'kdad': KdadTrainer,
        'conf_esti': Conf_Esti_Trainer,
        'dcae': AETrainer,
        'dsvdd': DSVDDTrainer,
        'openGan': OpenGanTrainer,
        'kdad': KdadTrainer,
        'godin': GodinTrainer,
        'arpl': ARPLTrainer,
        'arpl_gan': ARPLGANTrainer,
<<<<<<< HEAD
        'vos': VOSTrainer
=======
        'cutpaste': CutPasteTrainer,
        'cutmix': CutMixTrainer,
>>>>>>> b572b5ff
    }
    return trainers[config.trainer.name](net, train_loader, config)<|MERGE_RESOLUTION|>--- conflicted
+++ resolved
@@ -6,6 +6,7 @@
 from .arpl_trainer import ARPLTrainer
 from .base_trainer import BaseTrainer
 from .conf_esti_trainer import Conf_Esti_Trainer
+from .cutmix_trainer import CutMixTrainer
 from .cutpaste_trainer import CutPasteTrainer
 from .draem_trainer import DRAEMTrainer
 from .dsvdd_trainer import AETrainer, DSVDDTrainer
@@ -15,11 +16,7 @@
 from .opengan_trainer import OpenGanTrainer
 from .openmax_trainer import OpenMaxTrainer
 from .sae_trainer import SAETrainer
-<<<<<<< HEAD
 from .vos_trainer import VOSTrainer
-=======
-from .cutmix_trainer import CutMixTrainer   
->>>>>>> b572b5ff
 
 
 def get_trainer(
@@ -42,11 +39,8 @@
         'godin': GodinTrainer,
         'arpl': ARPLTrainer,
         'arpl_gan': ARPLGANTrainer,
-<<<<<<< HEAD
-        'vos': VOSTrainer
-=======
+        'vos': VOSTrainer,
         'cutpaste': CutPasteTrainer,
         'cutmix': CutMixTrainer,
->>>>>>> b572b5ff
     }
     return trainers[config.trainer.name](net, train_loader, config)