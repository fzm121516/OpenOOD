--- conflicted
+++ resolved
@@ -24,12 +24,9 @@
 from .sae_trainer import SAETrainer
 from .udg_trainer import UDGTrainer
 from .vos_trainer import VOSTrainer
-<<<<<<< HEAD
 from .rts_trainer import RTSTrainer
-=======
 from .rotpred_trainer import RotPredTrainer
 from .regmixup_trainer import RegMixupTrainer
->>>>>>> e680bb4a
 
 
 def get_trainer(net, train_loader: DataLoader, config: Config):
@@ -57,11 +54,8 @@
             'csi': CSITrainer,
             'logitnorm': LogitNormTrainer,
             'rd4ad': Rd4adTrainer,
-<<<<<<< HEAD
             'rts': RTSTrainer,
-=======
             'rotpred': RotPredTrainer
->>>>>>> e680bb4a
         }
         return trainers[config.trainer.name](net, train_loader, config)
 
