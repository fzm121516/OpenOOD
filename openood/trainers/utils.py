--- conflicted
+++ resolved
@@ -21,11 +21,8 @@
         'mixup': MixupTrainer,
         'sae': SAETrainer,
         'DRAEM': DRAEMTrainer,
-<<<<<<< HEAD
         'OpenMax': OpenMaxTrainer,
-=======
         'openGan': OpenGanTrainer,
         'kdad': KdadTrainer
->>>>>>> aea7e8df
     }
     return trainers[config.trainer.name](net, train_loader, config)