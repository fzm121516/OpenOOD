# sh ./scripts/sweep/sweep_posthoc.sh
python ./scripts/sweep/sweep_posthoc.py \
<<<<<<< HEAD
--benchmarks 'mnist' \
=======
--benchmarks 'cifar10' \
--benchmarks 'cifar6' \
>>>>>>> a7a279a1
--methods 'msp' \
--metrics 'ood' \
--metric2save 'auroc' \
--output-dir './results/ood' \
<<<<<<< HEAD
--launcher 'local' \
=======
--launcher 'local'
>>>>>>> a7a279a1
<|MERGE_RESOLUTION|>--- conflicted
+++ resolved
@@ -1,17 +1,7 @@
 # sh ./scripts/sweep/sweep_posthoc.sh
 python ./scripts/sweep/sweep_posthoc.py \
-<<<<<<< HEAD
---benchmarks 'mnist' \
-=======
---benchmarks 'cifar10' \
---benchmarks 'cifar6' \
->>>>>>> a7a279a1
+--benchmarks 'tin20' \
 --methods 'msp' \
---metrics 'ood' \
---metric2save 'auroc' \
+--metrics 'osr' \
 --output-dir './results/ood' \
-<<<<<<< HEAD
---launcher 'local' \
-=======
---launcher 'local'
->>>>>>> a7a279a1
+--launcher 'local'